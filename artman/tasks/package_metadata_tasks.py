# Copyright 2016 Google Inc. All Rights Reserved.
#
# Licensed under the Apache License, Version 2.0 (the "License");
# you may not use this file except in compliance with the License.
# You may obtain a copy of the License at
#
# http://www.apache.org/licenses/LICENSE-2.0
#
# Unless required by applicable law or agreed to in writing, software
# distributed under the License is distributed on an "AS IS" BASIS,
# WITHOUT WARRANTIES OR CONDITIONS OF ANY KIND, either express or implied.
# See the License for the specific language governing permissions and
# limitations under the License.

"""Tasks related to package metadata"""

import os

from ruamel import yaml

from artman.tasks import task_base
from artman.utils import task_utils

# Metadata config gen

class PackageMetadataConfigGenTask(task_base.TaskBase):
    """Generates package metadata config"""
    default_provides = 'package_metadata_yaml'

    def execute(self, api_name, api_version, organization_name, output_dir,
                package_dependencies_yaml, package_defaults_yaml, proto_deps,
<<<<<<< HEAD
                language, local_paths, src_proto_path, package_type, publish,
                gapic_api_yaml, release_level=None, generated_package_version=None):
=======
                language, local_paths, src_proto_path, package_type,
                gapic_api_yaml, release_level=None, generated_package_version=None,
                proto_test_deps=None):
>>>>>>> d7b86fa0
        api_full_name = task_utils.api_full_name(
            api_name, api_version, organization_name)

        config = self._create_config(
            api_name, api_version, api_full_name, output_dir,
            package_dependencies_yaml, package_defaults_yaml, proto_deps,
<<<<<<< HEAD
            language, local_paths, src_proto_path, package_type, publish,
=======
            proto_test_deps, language, local_paths, src_proto_path, package_type,
>>>>>>> d7b86fa0
            gapic_api_yaml, release_level=release_level,
            generated_package_version=generated_package_version)

        package_metadata_config = os.path.join(
            output_dir, api_full_name + '_package.yaml')
        self._write_yaml(config, package_metadata_config)

        return package_metadata_config

    def _create_config(self, api_name, api_version, api_full_name, output_dir,
                       package_dependencies_yaml, package_defaults_yaml, proto_deps,
<<<<<<< HEAD
                       language, local_paths, src_proto_path, package_type, publish,
=======
                       proto_test_deps, language, local_paths, src_proto_path, package_type,
>>>>>>> d7b86fa0
                       gapic_api_yaml, release_level=None, generated_package_version=None):
        googleapis_dir = local_paths['googleapis']
        googleapis_path = os.path.commonprefix(
            [os.path.relpath(p, googleapis_dir) for p in src_proto_path])

        with open(package_dependencies_yaml) as dep_file:
            package_dependencies = yaml.load(dep_file, Loader=yaml.Loader)
        with open(package_defaults_yaml) as dep_file:
            package_defaults = yaml.load(dep_file, Loader=yaml.Loader)

        # Apply package version and development status overrides if specified
        # in the artman config
        if generated_package_version is not None:
            package_defaults['generated_package_version'][language] = (
                generated_package_version)
        if release_level is not None:
            package_defaults['release_level'][language] = (
                release_level)

        gapic_config_name = ''
        if len(gapic_api_yaml) > 0:
            gapic_config_name = os.path.basename(gapic_api_yaml[0])

        print publish
        dependency_type = 'local'
        if publish == 'sample_app':
            dependency_type = 'release'

        config = {
            'short_name': api_name,
            'major_version': api_version,
            'proto_path': googleapis_path,
            'package_name': {
                'default': api_full_name,
            },
            'proto_deps': proto_deps,
            'package_type': package_type,
            'dependency_type': dependency_type,
            'gapic_config_name': gapic_config_name,
        }

        if proto_test_deps:
            config['proto_test_deps'] = proto_test_deps

        config.update(package_dependencies)
        config.update(package_defaults)

        print config
        return config

    # Separated so that this can be mocked for testing
    def _write_yaml(self, config_dict, dest):
        with open(dest, 'w') as f:
            yaml.safe_dump(config_dict, f, default_flow_style=False)

class JavaGrpcPackageMetadataConfigGenTask(PackageMetadataConfigGenTask):
    def _create_config(self, api_name, api_version, api_full_name, output_dir,
                package_dependencies_yaml, package_defaults_yaml, proto_deps,
<<<<<<< HEAD
                language, local_paths, src_proto_path, package_type, publish,
=======
                proto_test_deps, language, local_paths, src_proto_path, package_type,
>>>>>>> d7b86fa0
                gapic_api_yaml, release_level=None, generated_package_version=None):
        config = super(JavaGrpcPackageMetadataConfigGenTask, self)._create_config(
            api_name, api_version, api_full_name, output_dir,
            package_dependencies_yaml, package_defaults_yaml, proto_deps,
<<<<<<< HEAD
            language, local_paths, src_proto_path, package_type, publish,
=======
            proto_test_deps, language, local_paths, src_proto_path, package_type,
>>>>>>> d7b86fa0
            gapic_api_yaml, release_level=release_level,
            generated_package_version=generated_package_version)
        config['generation_layer'] = 'grpc'

        return config

class JavaProtoPackageMetadataConfigGenTask(PackageMetadataConfigGenTask):
    def _create_config(self, api_name, api_version, api_full_name, output_dir,
                package_dependencies_yaml, package_defaults_yaml, proto_deps,
<<<<<<< HEAD
                language, local_paths, src_proto_path, package_type, publish,
=======
                proto_test_deps, language, local_paths, src_proto_path, package_type,
>>>>>>> d7b86fa0
                gapic_api_yaml, release_level=None, generated_package_version=None):
        config = super(JavaProtoPackageMetadataConfigGenTask, self)._create_config(
            api_name, api_version, api_full_name, output_dir,
            package_dependencies_yaml, package_defaults_yaml, proto_deps,
<<<<<<< HEAD
            language, local_paths, src_proto_path, package_type, publish,
=======
            proto_test_deps, language, local_paths, src_proto_path, package_type,
>>>>>>> d7b86fa0
            gapic_api_yaml, release_level=release_level,
            generated_package_version=generated_package_version)
        config['generation_layer'] = 'proto'

        return config

# Metadata gen

class ProtoPackageMetadataGenTaskBase(task_base.TaskBase):
    def _execute(self, api_name, api_version, organization_name, local_paths,
                descriptor_set, src_proto_path, service_yaml,
                input_dir, output_dir, package_metadata_yaml,
                language):
        toolkit_path = local_paths['toolkit']
        api_full_name = task_utils.api_full_name(
            api_name, api_version, organization_name)
        proto_prefix = self._get_proto_prefix()
        pkg_dir = os.path.join(
            output_dir, language, proto_prefix + api_full_name)

        service_args = ['--service_yaml=' + os.path.abspath(yaml)
                        for yaml in service_yaml]
        args = [
            '--descriptor_set=' + os.path.abspath(descriptor_set),
            '--input=' + os.path.abspath(input_dir),
            '--output=' + os.path.abspath(pkg_dir),
            '--metadata_config=' + os.path.abspath(package_metadata_yaml),
            '--language=' + language,
        ] + service_args
        self.exec_command(task_utils.gradle_task(
            toolkit_path, 'runGrpcMetadataGen', args))

        return pkg_dir

    # Separated so that this can be overriden by each language subclass
    def _get_proto_prefix(self):
        return 'proto-'

class ProtoPackageMetadataGenTask(ProtoPackageMetadataGenTaskBase):
    default_provides = 'proto_pkg_dir'

    def execute(self, api_name, api_version, organization_name, local_paths,
                descriptor_set, src_proto_path, service_yaml,
                proto_code_dir, output_dir, package_metadata_yaml,
                language):
        return self._execute(api_name, api_version, organization_name,
                local_paths, descriptor_set, src_proto_path, service_yaml,
                proto_code_dir, output_dir, package_metadata_yaml,
                language)

class GrpcPackageMetadataGenTask(ProtoPackageMetadataGenTaskBase):
    default_provides = 'grpc_pkg_dir'

    def execute(self, api_name, api_version, organization_name, local_paths,
                descriptor_set, src_proto_path, service_yaml,
                grpc_code_dir, output_dir, package_metadata_yaml,
                language):
        return self._execute(api_name, api_version, organization_name,
                local_paths, descriptor_set, src_proto_path, service_yaml,
                grpc_code_dir, output_dir, package_metadata_yaml,
                language)

    def _get_proto_prefix(self):
        return 'grpc-'<|MERGE_RESOLUTION|>--- conflicted
+++ resolved
@@ -29,26 +29,17 @@
 
     def execute(self, api_name, api_version, organization_name, output_dir,
                 package_dependencies_yaml, package_defaults_yaml, proto_deps,
-<<<<<<< HEAD
-                language, local_paths, src_proto_path, package_type, publish,
-                gapic_api_yaml, release_level=None, generated_package_version=None):
-=======
                 language, local_paths, src_proto_path, package_type,
-                gapic_api_yaml, release_level=None, generated_package_version=None,
-                proto_test_deps=None):
->>>>>>> d7b86fa0
+                publish, gapic_api_yaml, release_level=None,
+                generated_package_version=None, proto_test_deps=None):
         api_full_name = task_utils.api_full_name(
             api_name, api_version, organization_name)
 
         config = self._create_config(
             api_name, api_version, api_full_name, output_dir,
             package_dependencies_yaml, package_defaults_yaml, proto_deps,
-<<<<<<< HEAD
-            language, local_paths, src_proto_path, package_type, publish,
-=======
             proto_test_deps, language, local_paths, src_proto_path, package_type,
->>>>>>> d7b86fa0
-            gapic_api_yaml, release_level=release_level,
+            publish, gapic_api_yaml, release_level=release_level,
             generated_package_version=generated_package_version)
 
         package_metadata_config = os.path.join(
@@ -59,12 +50,9 @@
 
     def _create_config(self, api_name, api_version, api_full_name, output_dir,
                        package_dependencies_yaml, package_defaults_yaml, proto_deps,
-<<<<<<< HEAD
-                       language, local_paths, src_proto_path, package_type, publish,
-=======
-                       proto_test_deps, language, local_paths, src_proto_path, package_type,
->>>>>>> d7b86fa0
-                       gapic_api_yaml, release_level=None, generated_package_version=None):
+                       proto_test_deps, language, local_paths, src_proto_path, package_type,e
+                       publish, gapic_api_yaml, release_level=None,
+                       generated_package_version=None):
         googleapis_dir = local_paths['googleapis']
         googleapis_path = os.path.commonprefix(
             [os.path.relpath(p, googleapis_dir) for p in src_proto_path])
@@ -122,21 +110,14 @@
 class JavaGrpcPackageMetadataConfigGenTask(PackageMetadataConfigGenTask):
     def _create_config(self, api_name, api_version, api_full_name, output_dir,
                 package_dependencies_yaml, package_defaults_yaml, proto_deps,
-<<<<<<< HEAD
-                language, local_paths, src_proto_path, package_type, publish,
-=======
                 proto_test_deps, language, local_paths, src_proto_path, package_type,
->>>>>>> d7b86fa0
-                gapic_api_yaml, release_level=None, generated_package_version=None):
+                publish, gapic_api_yaml, release_level=None,
+                generated_package_version=None):
         config = super(JavaGrpcPackageMetadataConfigGenTask, self)._create_config(
             api_name, api_version, api_full_name, output_dir,
             package_dependencies_yaml, package_defaults_yaml, proto_deps,
-<<<<<<< HEAD
-            language, local_paths, src_proto_path, package_type, publish,
-=======
             proto_test_deps, language, local_paths, src_proto_path, package_type,
->>>>>>> d7b86fa0
-            gapic_api_yaml, release_level=release_level,
+            publish, gapic_api_yaml, release_level=release_level,
             generated_package_version=generated_package_version)
         config['generation_layer'] = 'grpc'
 
@@ -145,21 +126,14 @@
 class JavaProtoPackageMetadataConfigGenTask(PackageMetadataConfigGenTask):
     def _create_config(self, api_name, api_version, api_full_name, output_dir,
                 package_dependencies_yaml, package_defaults_yaml, proto_deps,
-<<<<<<< HEAD
-                language, local_paths, src_proto_path, package_type, publish,
-=======
                 proto_test_deps, language, local_paths, src_proto_path, package_type,
->>>>>>> d7b86fa0
-                gapic_api_yaml, release_level=None, generated_package_version=None):
+                publish, gapic_api_yaml, release_level=None,
+                generated_package_version=None):
         config = super(JavaProtoPackageMetadataConfigGenTask, self)._create_config(
             api_name, api_version, api_full_name, output_dir,
             package_dependencies_yaml, package_defaults_yaml, proto_deps,
-<<<<<<< HEAD
-            language, local_paths, src_proto_path, package_type, publish,
-=======
             proto_test_deps, language, local_paths, src_proto_path, package_type,
->>>>>>> d7b86fa0
-            gapic_api_yaml, release_level=release_level,
+            publish, gapic_api_yaml, release_level=release_level,
             generated_package_version=generated_package_version)
         config['generation_layer'] = 'proto'
 
